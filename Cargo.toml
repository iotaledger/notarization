[workspace.package]
authors = ["IOTA Stiftung"]
edition = "2024"
homepage = "https://www.iota.org"
license = "Apache-2.0"
repository = "https://github.com/iotaledger/notarization"
rust-version = "1.85"

[workspace]
resolver = "2"
members = ["examples", "notarization-rs"]
exclude = ["bindings/wasm/notarization_wasm"]

[workspace.dependencies]
anyhow = "1.0"
async-trait = "0.1"
bcs = "0.1"
<<<<<<< HEAD
iota-sdk = { git = "https://github.com/iotaledger/iota.git", package = "iota-sdk", tag = "v1.7.0" }
iota_interaction = { git = "https://github.com/iotaledger/product-core.git", branch = "feat/full-package-history", default-features = false, package = "iota_interaction" }
iota_interaction_rust = { git = "https://github.com/iotaledger/product-core.git", branch = "feat/full-package-history", default-features = false, package = "iota_interaction_rust" }
iota_interaction_ts = { git = "https://github.com/iotaledger/product-core.git", branch = "feat/full-package-history", default-features = false, package = "iota_interaction_ts" }
product_common = { git = "https://github.com/iotaledger/product-core.git", branch = "feat/full-package-history", default-features = false, package = "product_common" }
=======
iota-sdk = { git = "https://github.com/iotaledger/iota.git", package = "iota-sdk", tag = "v1.10.0" }
iota_interaction = { git = "https://github.com/iotaledger/product-core.git", tag = "v0.8.5", default-features = false, package = "iota_interaction" }
iota_interaction_rust = { git = "https://github.com/iotaledger/product-core.git", tag = "v0.8.5", default-features = false, package = "iota_interaction_rust" }
iota_interaction_ts = { git = "https://github.com/iotaledger/product-core.git", tag = "v0.8.5", default-features = false, package = "iota_interaction_ts" }
product_common = { git = "https://github.com/iotaledger/product-core.git", tag = "v0.8.5", default-features = false, package = "product_common" }
>>>>>>> a98dbd01
serde = { version = "1.0", default-features = false, features = ["alloc", "derive"] }
serde_json = { version = "1.0", default-features = false }
strum = { version = "0.27", default-features = false, features = ["std", "derive"] }
thiserror = { version = "2.0", default-features = false }

chrono = { version = "0.4", default-features = false }
secret-storage = { git = "https://github.com/iotaledger/secret-storage.git", tag = "v0.3.0", default-features = false }
sha2 = { version = "0.10", default-features = false }
tokio = { version = "1.46.1", default-features = false, features = ["macros", "sync", "rt", "process"] }

[profile.release.package.iota_interaction_ts]
opt-level = 's'<|MERGE_RESOLUTION|>--- conflicted
+++ resolved
@@ -15,19 +15,11 @@
 anyhow = "1.0"
 async-trait = "0.1"
 bcs = "0.1"
-<<<<<<< HEAD
-iota-sdk = { git = "https://github.com/iotaledger/iota.git", package = "iota-sdk", tag = "v1.7.0" }
+iota-sdk = { git = "https://github.com/iotaledger/iota.git", package = "iota-sdk", tag = "v1.10.0" }
 iota_interaction = { git = "https://github.com/iotaledger/product-core.git", branch = "feat/full-package-history", default-features = false, package = "iota_interaction" }
 iota_interaction_rust = { git = "https://github.com/iotaledger/product-core.git", branch = "feat/full-package-history", default-features = false, package = "iota_interaction_rust" }
 iota_interaction_ts = { git = "https://github.com/iotaledger/product-core.git", branch = "feat/full-package-history", default-features = false, package = "iota_interaction_ts" }
 product_common = { git = "https://github.com/iotaledger/product-core.git", branch = "feat/full-package-history", default-features = false, package = "product_common" }
-=======
-iota-sdk = { git = "https://github.com/iotaledger/iota.git", package = "iota-sdk", tag = "v1.10.0" }
-iota_interaction = { git = "https://github.com/iotaledger/product-core.git", tag = "v0.8.5", default-features = false, package = "iota_interaction" }
-iota_interaction_rust = { git = "https://github.com/iotaledger/product-core.git", tag = "v0.8.5", default-features = false, package = "iota_interaction_rust" }
-iota_interaction_ts = { git = "https://github.com/iotaledger/product-core.git", tag = "v0.8.5", default-features = false, package = "iota_interaction_ts" }
-product_common = { git = "https://github.com/iotaledger/product-core.git", tag = "v0.8.5", default-features = false, package = "product_common" }
->>>>>>> a98dbd01
 serde = { version = "1.0", default-features = false, features = ["alloc", "derive"] }
 serde_json = { version = "1.0", default-features = false }
 strum = { version = "0.27", default-features = false, features = ["std", "derive"] }

--- conflicted
+++ resolved
@@ -6,18 +6,11 @@
 #[allow(lint(self_transfer))]
 module iota_notarization::notarization;
 
-<<<<<<< HEAD
-use iota::clock::{Self, Clock};
-use iota::event;
-use iota_notarization::method::{NotarizationMethod, new_dynamic, new_locked};
-use iota_notarization::timelock::{Self, TimeLock};
-=======
 use iota::{clock::{Self, Clock}, event};
 use iota_notarization::{
     method::{NotarizationMethod, new_dynamic, new_locked},
     timelock::{Self, TimeLock}
 };
->>>>>>> b545ca18
 use std::string::String;
 
 // ===== Constants =====
@@ -172,8 +165,6 @@
         update_lock,
         delete_lock,
         transfer_lock,
-<<<<<<< HEAD
-=======
     }
 }
 
@@ -186,7 +177,6 @@
         created_at,
         description,
         locking,
->>>>>>> b545ca18
     }
 }
 
@@ -246,14 +236,9 @@
             ),
         ),
     };
-<<<<<<< HEAD
-    assert!(
-        are_dynamic_notarization_invariants_ok(&immutable_metadata),
-=======
 
     assert!(
         are_locked_notarization_invariants_ok(&immutable_metadata),
->>>>>>> b545ca18
         ELockedNotarizationInvariants,
     );
 
@@ -459,15 +444,10 @@
 /// Indicates if the invariants for `NotarizationMethod::Locked` are satisfied:
 ///
 /// - `self.immutable_metadata.locking` must exist.
-<<<<<<< HEAD
-/// - `transfer_lock` and `update_lock` must be `TimeLock::None`.
+/// - `updated_lock` and `transfer_lock` must be `TimeLock::UntilDestroyed`.
 public(package) fun are_locked_notarization_invariants_ok(
     immutable_metadata: &ImmutableMetadata,
 ): bool {
-=======
-/// - `updated_lock` and `transfer_lock` must be `TimeLock::UntilDestroyed`.
-public fun are_locked_notarization_invariants_ok(immutable_metadata: &ImmutableMetadata): bool {
->>>>>>> b545ca18
     if (immutable_metadata.locking.is_some()) {
         let lock_metadata = option::borrow(&immutable_metadata.locking);
         timelock::is_until_destroyed(&lock_metadata.transfer_lock) && timelock::is_until_destroyed(&lock_metadata.update_lock)
@@ -478,21 +458,14 @@
 
 /// Indicates if the invariants for `NotarizationMethod::Dynamic` are satisfied:
 ///
-<<<<<<< HEAD
-/// - Dynamic notarization can only have transfer locking or no `immutable_metadata.locking`.
-///   If `immutable_metadata.locking` exists, all locks except `transfer_lock` must be `TimeLock::None`
-///   and the `transfer_lock` must not be `TimeLock::None`.
-public(package) fun are_dynamic_notarization_invariants_ok(
-    immutable_metadata: &ImmutableMetadata,
-): bool {
-=======
 /// - Dynamic notarization can only have transfer locking or no
 /// `immutable_metadata.locking`.
 ///   If `immutable_metadata.locking` exists, all locks except `transfer_lock`
 ///   must be `TimeLock::None`
 ///   and the `transfer_lock` must not be `TimeLock::None`.
-public fun are_dynamic_notarization_invariants_ok(immutable_metadata: &ImmutableMetadata): bool {
->>>>>>> b545ca18
+public(package) fun are_dynamic_notarization_invariants_ok(
+    immutable_metadata: &ImmutableMetadata,
+): bool {
     if (immutable_metadata.locking.is_some()) {
         let lock_metadata = option::borrow(&immutable_metadata.locking);
 

--- conflicted
+++ resolved
@@ -5,10 +5,6 @@
 
 .vscode
 *.code-workspace
-<<<<<<< HEAD
-.idea
-=======
 
 .idea
-.DS_Store
->>>>>>> d83d4264
+.DS_Store
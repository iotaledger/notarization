--- conflicted
+++ resolved
@@ -15,12 +15,8 @@
 //! All transaction methods return a [`TransactionBuilder`] that follows this pattern:
 //!
 //! ```rust,ignore
-<<<<<<< HEAD
 //! # use notarization::client::full_client::NotarizationClient;
 //! # use notarization::core::types::State;
-=======
-//! # use notarization::client::full_client::{NotarizationClient, State};
->>>>>>> 50ff8790
 //! # use iota_interaction::types::base_types::ObjectID;
 //! # async fn example(client: &NotarizationClient<impl secret_storage::Signer<iota_interaction::IotaKeySignature>>) -> Result<(), Box<dyn std::error::Error>> {
 //! # let object_id = ObjectID::ZERO;
@@ -51,16 +47,9 @@
 //! ## Example: Complete Notarization Workflow
 //!
 //! ```rust,ignore
-<<<<<<< HEAD
 //! # use notarization::core::builder::NotarizationBuilder;
 //! # use notarization::core::types::{State, TimeLock};
 //! # use notarization::client::full_client::NotarizationClient;
-=======
-//! # use notarization::client::full_client::NotarizationClient;
-//! # use notarization::core::builder::NotarizationBuilder;
-//! # use notarization::core::state::State;
-//! # use notarization::core::timelock::TimeLock;
->>>>>>> 50ff8790
 //! # async fn example(client: &NotarizationClient<impl secret_storage::Signer<iota_interaction::IotaKeySignature>>) -> Result<(), Box<dyn std::error::Error>> {
 //! // 1. Create a dynamic notarization
 //! let create_result = client
@@ -144,8 +133,6 @@
     /// ## Errors
     ///
     /// Returns an error if the signer's public key cannot be retrieved.
-<<<<<<< HEAD
-=======
     ///
     /// ## Example
     ///
@@ -158,7 +145,6 @@
     /// # Ok(())
     /// # }
     /// ```
->>>>>>> 50ff8790
     pub async fn new(client: NotarizationClientReadOnly, signer: S) -> Result<Self, Error> {
         let public_key = signer
             .public_key()
@@ -180,12 +166,7 @@
     ///
     /// ```rust,ignore
     /// # use notarization::client::full_client::NotarizationClient;
-<<<<<<< HEAD
     /// # use notarization::core::types::TimeLock;
-=======
-    /// # use notarization::core::builder::NotarizationBuilder;
-    /// # use notarization::core::timelock::TimeLock;
->>>>>>> 50ff8790
     /// # async fn example(client: &NotarizationClient<impl secret_storage::Signer<iota_interaction::IotaKeySignature>>) -> Result<(), Box<dyn std::error::Error>> {
     /// let result = client
     ///     .create_locked_notarization()
@@ -210,12 +191,7 @@
     ///
     /// ```rust,ignore
     /// # use notarization::client::full_client::NotarizationClient;
-<<<<<<< HEAD
     /// # use notarization::core::types::TimeLock;
-=======
-    /// # use notarization::core::builder::NotarizationBuilder;
-    /// # use notarization::core::timelock::TimeLock;
->>>>>>> 50ff8790
     /// # async fn example(client: &NotarizationClient<impl secret_storage::Signer<iota_interaction::IotaKeySignature>>) -> Result<(), Box<dyn std::error::Error>> {
     /// let result = client
     ///     .create_dynamic_notarization()
@@ -253,12 +229,7 @@
     ///
     /// ```rust,ignore
     /// # use notarization::client::full_client::NotarizationClient;
-<<<<<<< HEAD
     /// # use notarization::core::types::State;
-=======
-    /// # use notarization::core::builder::NotarizationBuilder;
-    /// # use notarization::core::state::State;
->>>>>>> 50ff8790
     /// # use iota_interaction::types::base_types::ObjectID;
     /// # async fn example(client: &NotarizationClient<impl secret_storage::Signer<iota_interaction::IotaKeySignature>>, object_id: ObjectID) -> Result<(), Box<dyn std::error::Error>> {
     /// client
@@ -288,13 +259,7 @@
     /// ## Example
     ///
     /// ```rust,ignore
-<<<<<<< HEAD
-    /// # use notarization::client::full_client::NotarizationClient;
-=======
-    /// # use notarization::client::full_client::{NotarizationClient, State};
-    /// # use notarization::core::builder::NotarizationBuilder;
-    /// # use notarization::core::timelock::TimeLock;
->>>>>>> 50ff8790
+    /// # use notarization::client::full_client::NotarizationClient;
     /// # use iota_interaction::types::base_types::ObjectID;
     /// # async fn example(client: &NotarizationClient<impl secret_storage::Signer<iota_interaction::IotaKeySignature>>, object_id: ObjectID) -> Result<(), Box<dyn std::error::Error>> {
     /// client
@@ -323,13 +288,7 @@
     /// ## Example
     ///
     /// ```rust,ignore
-<<<<<<< HEAD
     /// # use notarization::NotarizationClient;
-=======
-    /// # use notarization::client::full_client::{NotarizationClient, State};
-    /// # use notarization::core::builder::NotarizationBuilder;
-    /// # use notarization::core::timelock::TimeLock;
->>>>>>> 50ff8790
     /// # use iota_interaction::types::base_types::ObjectID;
     /// # async fn example(client: &NotarizationClient<impl secret_storage::Signer<iota_interaction::IotaKeySignature>>, object_id: ObjectID) -> Result<(), Box<dyn std::error::Error>> {
     /// client
@@ -361,14 +320,7 @@
     /// ## Example
     ///
     /// ```rust,ignore
-<<<<<<< HEAD
-    /// # use notarization::client::full_client::NotarizationClient;
-=======
-    /// # use notarization::client::full_client::{NotarizationClient};
-    /// # use notarization::core::builder::NotarizationBuilder;
-    /// # use notarization::core::timelock::TimeLock;
-    /// # use notarization::core::state::State;
->>>>>>> 50ff8790
+    /// # use notarization::client::full_client::NotarizationClient;
     /// # use iota_interaction::types::base_types::{ObjectID, IotaAddress};
     /// # async fn example(client: &NotarizationClient<impl secret_storage::Signer<iota_interaction::IotaKeySignature>>, object_id: ObjectID, recipient: IotaAddress) -> Result<(), Box<dyn std::error::Error>> {
     /// client

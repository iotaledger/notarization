--- conflicted
+++ resolved
@@ -43,12 +43,8 @@
 }
 
 impl UpdateMetadata {
-<<<<<<< HEAD
     /// Creates a new transaction for updating the metadata of a notarization.
-    pub fn new(metadata: Option<String>, object_id: ObjectID) -> Self {
-=======
     pub fn new(metadata: Option<String>, notarization_id: ObjectID) -> Self {
->>>>>>> d83d4264
         Self {
             metadata,
             notarization_id,

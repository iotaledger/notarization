--- conflicted
+++ resolved
@@ -20,11 +20,7 @@
 use super::metadata::ImmutableMetadata;
 use super::operations::{NotarizationImpl, NotarizationOperations};
 use super::state::State;
-<<<<<<< HEAD
-use crate::core::timelock::TimeLock;
-=======
 use super::timelock::{LockMetadata, TimeLock};
->>>>>>> 0ac318e8
 use crate::error::Error;
 use crate::package::notarization_package_id;
 
@@ -140,16 +136,10 @@
                     ));
                 }
 
-<<<<<<< HEAD
-=======
-                let delete_lock = delete_lock.ok_or_else(|| {
-                    Error::InvalidArgument("Delete lock is required for locked notarizations".to_string())
-                })?;
-
                 // Construct the locking metadata for locked notarization
                 let locking = Some(LockMetadata {
                     update_lock: TimeLock::UntilDestroyed,
-                    delete_lock: delete_lock.clone(),
+                    delete_lock: delete_lock.clone().unwrap_or(TimeLock::None),
                     transfer_lock: TimeLock::UntilDestroyed,
                 });
 
@@ -160,7 +150,6 @@
                     ));
                 }
 
->>>>>>> 0ac318e8
                 NotarizationImpl::new_locked(
                     package_id,
                     state,

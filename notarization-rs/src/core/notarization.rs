// Copyright 2020-2025 IOTA Stiftung
// SPDX-License-Identifier: Apache-2.0

use async_trait::async_trait;
use iota_interaction::rpc_types::{IotaTransactionBlockEffects, IotaTransactionBlockEvents};
use iota_interaction::types::id::UID;
use iota_interaction::types::transaction::ProgrammableTransaction;
use iota_interaction::{IotaClientTrait, OptionalSend, OptionalSync};
use iota_interaction::rpc_types::{IotaData as _, IotaObjectDataOptions};
use iota_interaction::types::base_types::ObjectID;
use product_common::core_client::CoreClientReadOnly;
use product_common::transaction::transaction_builder::Transaction;
use serde::de::DeserializeOwned;
use serde::{Deserialize, Serialize};
use tokio::sync::OnceCell;

use super::NotarizationMethod;
use super::builder::NotarizationBuilder;
use super::event::{DynamicNotarizationCreated, Event, LockedNotarizationCreated};
use super::metadata::ImmutableMetadata;
use super::operations::{NotarizationImpl, NotarizationOperations};
use super::state::State;
use super::timelock::{LockMetadata, TimeLock};
use crate::error::Error;
use crate::package::notarization_package_id;

/// A notarization that is stored on the chain.
#[derive(Debug, Clone, Serialize, Deserialize, PartialEq)]
pub struct OnChainNotarization {
    pub id: UID,
    pub state: State,
    pub immutable_metadata: ImmutableMetadata,
    pub updatable_metadata: Option<String>,
    pub last_state_change_at: u64,
    pub state_version_count: u64,
    pub method: NotarizationMethod,
}

#[derive(Debug, Clone)]
pub struct CreateNotarization<M> {
    builder: NotarizationBuilder<M>,
    cached_ptb: OnceCell<ProgrammableTransaction>,
}

impl<M: Clone> CreateNotarization<M> {
    /// Creates a new [`CreateNotarization`] instance.
    pub fn new(builder: NotarizationBuilder<M>) -> Self {
        Self {
            builder,
            cached_ptb: OnceCell::new(),
        }
    }

    /// Indicates if the invariants for `NotarizationMethod::Dynamic` are satisfied:
    ///
    /// - Dynamic notarization can only have transfer locking or no `immutable_metadata.locking`. If
    ///   `immutable_metadata.locking` exists, all locks except `transfer_lock` must be `TimeLock::None` and the
    ///   `transfer_lock` must not be `TimeLock::None`.
    fn are_dynamic_notarization_invariants_ok(locking: &Option<LockMetadata>) -> bool {
        match locking {
            Some(lock_metadata) => {
                lock_metadata.delete_lock == TimeLock::None
                    && lock_metadata.update_lock == TimeLock::None
                    && lock_metadata.transfer_lock != TimeLock::None
            }
            None => true,
        }
    }

    /// Indicates if the invariants for `NotarizationMethod::Locked` are satisfied:
    ///
    /// - `locking` must exist.
    /// - `update_lock` and `transfer_lock` must be `TimeLock::UntilDestroyed`.
    fn are_locked_notarization_invariants_ok(locking: &Option<LockMetadata>) -> bool {
        match locking {
            Some(lock_metadata) => {
                lock_metadata.transfer_lock == TimeLock::UntilDestroyed
                    && lock_metadata.update_lock == TimeLock::UntilDestroyed
            }
            None => false,
        }
    }

    /// Makes a [`ProgrammableTransaction`] for the [`CreateNotarization`] instance.
    async fn make_ptb(&self, client: &impl CoreClientReadOnly) -> Result<ProgrammableTransaction, Error> {
        let NotarizationBuilder {
            state,
            immutable_description,
            updatable_metadata,
            method,
            delete_lock,
            transfer_lock,
            ..
        } = self.builder.clone();

        let package_id = notarization_package_id(client).await?;

        let state = state.ok_or_else(|| Error::InvalidArgument("State is required".to_string()))?;

        match method {
            NotarizationMethod::Dynamic => {
                if delete_lock.is_some() {
                    return Err(Error::InvalidArgument(
                        "Delete lock cannot be set for dynamic notarizations".to_string(),
                    ));
                }

                // Construct the locking metadata for dynamic notarization
                let locking = transfer_lock.as_ref().map(|t_lock| LockMetadata {
                    update_lock: TimeLock::None,
                    delete_lock: TimeLock::None,
                    transfer_lock: t_lock.clone(),
                });

                // Check invariants
                if !Self::are_dynamic_notarization_invariants_ok(&locking) {
                    return Err(Error::InvalidArgument(
                        "Dynamic notarization invariants are not satisfied".to_string(),
                    ));
                }

                NotarizationImpl::new_dynamic(
                    package_id,
                    state,
                    immutable_description,
                    updatable_metadata,
                    transfer_lock.unwrap_or(TimeLock::None),
                )
            }
            NotarizationMethod::Locked => {
                if transfer_lock.is_some() {
                    return Err(Error::InvalidArgument(
                        "Transfer lock cannot be set for locked notarizations".to_string(),
                    ));
                }

                // Construct the locking metadata for locked notarization
                let locking = Some(LockMetadata {
                    update_lock: TimeLock::UntilDestroyed,
                    delete_lock: delete_lock.clone().unwrap_or(TimeLock::None),
                    transfer_lock: TimeLock::UntilDestroyed,
                });

                // Check invariants
                if !Self::are_locked_notarization_invariants_ok(&locking) {
                    return Err(Error::InvalidArgument(
                        "Locked notarization invariants are not satisfied".to_string(),
                    ));
                }

                NotarizationImpl::new_locked(
                    package_id,
                    state,
                    immutable_description,
                    updatable_metadata,
                    delete_lock.unwrap_or(TimeLock::None),
                )
            }
        }
    }
}

#[cfg_attr(not(feature = "send-sync"), async_trait(?Send))]
#[cfg_attr(feature = "send-sync", async_trait)]
impl<M: Clone + OptionalSend + OptionalSync> Transaction for CreateNotarization<M> {
    type Error = Error;

    type Output = OnChainNotarization;

    async fn build_programmable_transaction<C>(&self, client: &C) -> Result<ProgrammableTransaction, Self::Error>
    where
        C: CoreClientReadOnly + OptionalSync,
    {
        self.cached_ptb.get_or_try_init(|| self.make_ptb(client)).await.cloned()
    }

    async fn apply_with_events<C>(
<<<<<<< HEAD
        self,
        _effects: &mut IotaTransactionBlockEffects,
=======
        mut self,
        _: &mut IotaTransactionBlockEffects,
>>>>>>> d22152dc
        events: &mut IotaTransactionBlockEvents,
        client: &C,
    ) -> Result<Self::Output, Self::Error>
    where
        C: CoreClientReadOnly + OptionalSync,
    {
        let method = self.builder.method.clone();
        let data = events
            .data
            .first()
            .ok_or_else(|| Error::TransactionUnexpectedResponse("events should be provided".to_string()))?;

        let notarization_id = match method {
            NotarizationMethod::Dynamic => {
                let event: Event<DynamicNotarizationCreated> = serde_json::from_value(data.parsed_json.clone())
                    .map_err(|e| Error::TransactionUnexpectedResponse(format!("failed to parse event: {}", e)))?;

                event.data.notarization_id
            }
            NotarizationMethod::Locked => {
                let event: Event<LockedNotarizationCreated> = serde_json::from_value(data.parsed_json.clone())
                    .map_err(|e| Error::TransactionUnexpectedResponse(format!("failed to parse event: {}", e)))?;

                event.data.notarization_id
            }
        };

        let notarization = get_object_ref_by_id_with_bcs::<OnChainNotarization>(client, &notarization_id)
            .await
            .map_err(|e| Error::ObjectLookup(e.to_string()))?;

        Ok(notarization)
    }

    async fn apply<C>(mut self, _: &mut IotaTransactionBlockEffects, _: &C) -> Result<Self::Output, Self::Error>
    where
        C: CoreClientReadOnly + OptionalSync,
    {
        unreachable!()
    }
}

pub(crate) async fn get_object_ref_by_id_with_bcs<T: DeserializeOwned>(
    client: &impl CoreClientReadOnly,
    object_id: &ObjectID,
) -> Result<T, Error> {
    let notarization = client
        .client_adapter()
        .read_api()
        .get_object_with_options(*object_id, IotaObjectDataOptions::bcs_lossless())
        .await
        .map_err(|err| Error::ObjectLookup(err.to_string()))?
        .data
        .ok_or_else(|| Error::ObjectLookup("missing data in response".to_string()))?
        .bcs
        .ok_or_else(|| Error::ObjectLookup("missing object content in data".to_string()))?
        .try_into_move()
        .ok_or_else(|| Error::ObjectLookup("failed to convert data to move object".to_string()))?
        .deserialize()
        .map_err(|err| Error::ObjectLookup(err.to_string()))?;

    Ok(notarization)
}

#[cfg(test)]
mod tests {
    use super::*;

    #[test]
    fn test_dynamic_notarization_invariants() {
        let are_dynamic_notarization_invariants_ok = CreateNotarization::<()>::are_dynamic_notarization_invariants_ok;

        assert!(are_dynamic_notarization_invariants_ok(&None));
        assert!(are_dynamic_notarization_invariants_ok(&Some(LockMetadata {
            update_lock: TimeLock::None,
            delete_lock: TimeLock::None,
            transfer_lock: TimeLock::UntilDestroyed,
        })));
        assert!(!are_dynamic_notarization_invariants_ok(&Some(LockMetadata {
            update_lock: TimeLock::None,
            delete_lock: TimeLock::None,
            transfer_lock: TimeLock::None,
        })));
    }

    #[test]
    fn test_locked_notarization_invariants() {
        let are_locked_notarization_invariants_ok = CreateNotarization::<()>::are_locked_notarization_invariants_ok;

        assert!(!are_locked_notarization_invariants_ok(&None));
        assert!(are_locked_notarization_invariants_ok(&Some(LockMetadata {
            update_lock: TimeLock::UntilDestroyed,
            delete_lock: TimeLock::UntilDestroyed,
            transfer_lock: TimeLock::UntilDestroyed,
        })));
        assert!(!are_locked_notarization_invariants_ok(&Some(LockMetadata {
            update_lock: TimeLock::UntilDestroyed,
            delete_lock: TimeLock::UntilDestroyed,
            transfer_lock: TimeLock::None,
        })));
    }
}<|MERGE_RESOLUTION|>--- conflicted
+++ resolved
@@ -175,13 +175,8 @@
     }
 
     async fn apply_with_events<C>(
-<<<<<<< HEAD
-        self,
-        _effects: &mut IotaTransactionBlockEffects,
-=======
         mut self,
         _: &mut IotaTransactionBlockEffects,
->>>>>>> d22152dc
         events: &mut IotaTransactionBlockEvents,
         client: &C,
     ) -> Result<Self::Output, Self::Error>

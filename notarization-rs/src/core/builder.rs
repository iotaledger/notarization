// Copyright 2020-2025 IOTA Stiftung
// SPDX-License-Identifier: Apache-2.0

//! # Notarization Builder
//!
//! The builder module provides a type-safe, fluent API for creating notarizations on the IOTA blockchain.
//!
//! ## Overview
//!
//! A notarization is a blockchain-based attestation that creates tamper-proof records with timestamps
//! and version tracking. This module supports two types of notarizations:
//!
//! - **Locked**: Immutable records that cannot be modified after creation
//! - **Dynamic**: Updatable records that can evolve over time
//!
//! ## Examples
//!
//! ### Creating a Locked Notarization
//!
//! ```rust,ignore
<<<<<<< HEAD
//! use notarization::core::builder::NotarizationBuilder;
//! use notarization::core::types::{State, TimeLock};
//!
//! let builder = NotarizationBuilder::locked()
//!     .with_string_state("Legal Document v1.0".to_string(), Some("PDF hash: abc123".to_string()))
//!     .with_immutable_description("Employment Contract".to_string())
=======
//! use notarization::{NotarizationBuilder, State, TimeLock};
//!
//! let builder = NotarizationBuilder::locked()
//!     .with_string_state("Legal Document v1.0", Some("PDF hash: abc123"))
//!     .with_immutable_description("Employment Contract")
>>>>>>> 50ff8790
//!     .with_delete_at(TimeLock::UnlockAt(1735689600)) // Unix timestamp
//!     .finish()?;
//! ```
//!
//! ### Creating a Dynamic Notarization
//!
//! ```rust,ignore
<<<<<<< HEAD
//! use notarization::core::builder::NotarizationBuilder;
//! use notarization::core::types::{State, TimeLock};
//!
//! let builder = NotarizationBuilder::dynamic()
//!     .with_string_state("Status: Active".to_string(), None)
//!     .with_immutable_description("Service Status Monitor".to_string())
=======
//! use notarization::{NotarizationBuilder, State, TimeLock};
//!
//! let builder = NotarizationBuilder::dynamic()
//!     .with_string_state("Status: Active", None)
//!     .with_immutable_description("Service Status Monitor")
>>>>>>> 50ff8790
//!     .with_transfer_lock(TimeLock::None) // Can be transferred freely
//!     .finish();
//! ```

use std::marker::PhantomData;

use product_common::transaction::transaction_builder::TransactionBuilder;

use super::NotarizationMethod;
use super::transactions::CreateNotarization;
use super::types::{State, TimeLock};
use crate::error::Error;

/// Marker type for locked notarizations.
#[derive(Clone)]
pub struct Locked;

/// Marker type for dynamic notarizations.
#[derive(Clone)]
pub struct Dynamic;

/// A builder for constructing notarization transactions.
///
/// This builder uses the type parameter `M` to enforce method-specific
/// constraints
/// at compile time. The two supported types are [`NotarizationMethod::Locked`] and [`NotarizationMethod::Dynamic`].
#[derive(Debug, Clone)]
pub struct NotarizationBuilder<M> {
    /// The data to be notarized
    pub state: Option<State>,
    /// A permanent description set at creation
    pub immutable_description: Option<String>,
    /// Metadata that can be updated
    pub updatable_metadata: Option<String>,
    /// Time restriction for deletion (Locked only)
    pub delete_lock: Option<TimeLock>,
    /// Time restriction for transfers (Dynamic only)
    pub transfer_lock: Option<TimeLock>,
    /// The notarization method
    pub method: NotarizationMethod,
    _marker: PhantomData<M>,
}

impl NotarizationBuilder<Locked> {
    /// Creates a new builder for a locked notarization.
    ///
    /// Locked notarizations are immutable after creation. They cannot be updated
    /// or transferred, and can only be destroyed after a specified time period.
    ///
    /// ## Example
    ///
    /// ```rust,ignore
<<<<<<< HEAD
    /// use notarization::core::builder::NotarizationBuilder;
    /// use notarization::core::types::TimeLock;
    ///
    /// let builder = NotarizationBuilder::locked().with_delete_at(TimeLock::UnlockAt(1735689600));
=======
    /// use notarization::{NotarizationBuilder, TimeLock};
    ///
    /// let builder = NotarizationBuilder::locked().with_delete_lock(TimeLock::UnlockAt(1735689600));
>>>>>>> 50ff8790
    /// ```
    pub fn locked() -> Self {
        Self {
            state: None,
            immutable_description: None,
            updatable_metadata: None,
            delete_lock: None,
            transfer_lock: None,
            method: NotarizationMethod::Locked,
            _marker: PhantomData,
        }
    }

    /// Sets when the notarization can be destroyed.
    ///
    /// This is required for locked notarizations. Common patterns:
    /// - `TimeLock::UnlockAt(timestamp)`: Can be destroyed after specific time
    /// - `TimeLock::UntilDestroyed`: Can never be destroyed (permanent record)
    ///
    /// ## Example
    ///
    /// ```rust,ignore
<<<<<<< HEAD
    /// use notarization::core::builder::NotarizationBuilder;
    /// use notarization::core::types::TimeLock;
    ///
    /// // Can be destroyed after January 1, 2025
    /// let builder = NotarizationBuilder::locked().with_delete_at(TimeLock::UnlockAt(1735689600));
    /// ```
    pub fn with_delete_at(mut self, lock: TimeLock) -> Self {
=======
    /// use notarization::core::builder::{NotarizationBuilder, TimeLock};
    ///
    /// // Can be destroyed after January 1, 2025
    /// let builder = NotarizationBuilder::locked().with_delete_lock(TimeLock::UnlockAt(1735689600));
    /// ```
    pub fn with_delete_lock(mut self, lock: TimeLock) -> Self {
>>>>>>> 50ff8790
        self.delete_lock = Some(lock);
        self
    }

    /// Finalizes the builder and creates a transaction builder.
    ///
    /// ## Errors
    ///
    /// Returns an error if `delete_lock` is not set, as it's required for locked notarizations.
    ///
    /// ## Example
    ///
    /// ```rust,ignore
<<<<<<< HEAD
    /// # use notarization::core::builder::NotarizationBuilder;
    /// # use notarization::core::types::{TimeLock, State};
    /// let transaction = NotarizationBuilder::locked()
    ///     .with_string_state("Document content", None)
    ///     .with_delete_at(TimeLock::UnlockAt(1735689600))
=======
    /// # use notarization::core::builder::{NotarizationBuilder, TimeLock, State};
    /// let transaction = NotarizationBuilder::locked()
    ///     .with_string_state("Document content", None)
    ///     .with_delete_lock(TimeLock::UnlockAt(1735689600))
>>>>>>> 50ff8790
    ///     .finish()?;
    /// # Ok::<(), notarization::Error>(())
    /// ```
    pub fn finish(self) -> Result<TransactionBuilder<CreateNotarization<Locked>>, Error> {
        Ok(TransactionBuilder::new(CreateNotarization::new(self)))
    }
}

impl NotarizationBuilder<Dynamic> {
    /// Creates a new builder for a dynamic notarization.
    ///
    /// Dynamic notarizations can be updated after creation and optionally
    /// transferred to other owners. They maintain a version counter that
    /// increments with each update.
    ///
    /// ## Example
    ///
    /// ```rust,ignore
    /// use notarization::core::builder::NotarizationBuilder;
    ///
    /// let builder = NotarizationBuilder::dynamic().with_string_state("Initial state", None);
    /// ```
    pub fn dynamic() -> Self {
        Self {
            state: None,
            immutable_description: None,
            updatable_metadata: None,
            delete_lock: None,
            transfer_lock: None,
            method: NotarizationMethod::Dynamic,
            _marker: PhantomData,
        }
    }

    /// Sets restrictions on when the notarization can be transferred.
    ///
    /// By default, dynamic notarizations can be transferred freely. Use this
    /// to add time-based restrictions.
    ///
    /// ## Common Patterns
    ///
    /// - `TimeLock::None`: Can be transferred anytime (default)
    /// - `TimeLock::UnlockAt(timestamp)`: Can be transferred after specific time
    /// - `TimeLock::UntilDestroyed`: Can never be transferred
    ///
    /// ## Example
    ///
    /// ```rust,ignore
<<<<<<< HEAD
    /// use notarization::core::builder::NotarizationBuilder;
    /// use notarization::core::types::TimeLock;
=======
    /// use notarization::core::builder::{NotarizationBuilder, TimeLock};
>>>>>>> 50ff8790
    ///
    /// // Lock transfers for 30 days
    /// let builder = NotarizationBuilder::dynamic().with_transfer_lock(TimeLock::UnlockAt(1735689600));
    /// ```
    pub fn with_transfer_lock(mut self, lock: TimeLock) -> Self {
        self.transfer_lock = Some(lock);
        self
    }

    /// Finalizes the builder and creates a transaction builder.
    ///
    /// Unlike locked notarizations, dynamic notarizations have no required fields
    /// beyond the method type.
    ///
    /// ## Example
    ///
    /// ```rust,ignore
<<<<<<< HEAD
    /// # use notarization::core::builder::NotarizationBuilder;
    /// # use notarization::core::types::State;
=======
    /// # use notarization::core::builder::{NotarizationBuilder, State};
>>>>>>> 50ff8790
    /// let transaction = NotarizationBuilder::dynamic()
    ///     .with_string_state("Dynamic content", None)
    ///     .with_immutable_description("Status Monitor")
    ///     .finish();
    /// ```
    pub fn finish(self) -> TransactionBuilder<CreateNotarization<Dynamic>> {
        TransactionBuilder::new(CreateNotarization::new(self))
    }
}

// Shared methods for both types
impl<M> NotarizationBuilder<M> {
    /// Sets the state (data) to be notarized.
    ///
    /// The state is the actual content being notarized. It can contain any data
    /// along with optional metadata.
    ///
    /// ## Example
    ///
    /// ```rust,ignore
<<<<<<< HEAD
    /// use notarization::core::builder::NotarizationBuilder;
    /// use notarization::core::types::State;
=======
    /// use notarization::core::builder::{NotarizationBuilder, State};
>>>>>>> 50ff8790
    ///
    /// let builder = NotarizationBuilder::locked()
    ///     .with_state(State::from_string("Document content", Some("v1.0")));
    /// ```
    pub fn with_state(mut self, state: State) -> Self {
        self.state = Some(state);
        self
    }

    /// Sets the state using raw bytes.
    ///
    /// Convenience method for binary data like file contents or serialized objects.
    ///
    /// ## Parameters
    ///
    /// - `data`: The raw bytes to notarize
    /// - `metadata`: Optional metadata about the bytes (e.g., "PDF document", "Image file")
    ///
    /// ## Example
    ///
    /// ```rust,ignore
    /// use notarization::core::builder::NotarizationBuilder;
    ///
    /// let pdf_bytes = vec![0x25, 0x50, 0x44, 0x46]; // PDF header
    /// let builder =
    ///     NotarizationBuilder::locked().with_bytes_state(pdf_bytes, Some("Contract PDF".to_string()));
    /// ```
    pub fn with_bytes_state(self, data: Vec<u8>, metadata: Option<String>) -> Self {
        self.with_state(State::from_bytes(data, metadata))
    }

    /// Sets the state using a string.
    ///
    /// Convenience method for text-based data.
    ///
    /// ## Parameters
    ///
    /// - `data`: The string content to notarize
    /// - `metadata`: Optional metadata (e.g., "JSON config", "Status message")
    ///
    /// ## Example
    ///
    /// ```rust,ignore
    /// use notarization::core::builder::NotarizationBuilder;
    ///
    /// let builder = NotarizationBuilder::dynamic().with_string_state(
    ///     r#"{"status": "active", "version": "2.0"}"#.to_string(),
    ///     Some("Service configuration".to_string()),
    /// );
    /// ```
    pub fn with_string_state(self, data: String, metadata: Option<String>) -> Self {
        self.with_state(State::from_string(data, metadata))
    }

    /// Sets a permanent description for the notarization.
    ///
    /// This description is immutable and cannot be changed after creation.
    /// Use it to provide context about what is being notarized.
    ///
    /// ## Example
    ///
    /// ```rust,ignore
    /// use notarization::core::builder::NotarizationBuilder;
    ///
    /// let builder = NotarizationBuilder::locked()
    ///     .with_immutable_description("Q4 2024 Financial Report".to_string());
    /// ```
    pub fn with_immutable_description(mut self, description: String) -> Self {
        self.immutable_description = Some(description);
        self
    }

    /// Sets initial updatable metadata.
    ///
    /// Unlike the immutable description, this metadata can be updated later
    /// (for dynamic notarizations only).
    ///
    /// ## Example
    ///
    /// ```rust,ignore
    /// use notarization::core::builder::NotarizationBuilder;
    ///
    /// let builder =
    ///     NotarizationBuilder::dynamic().with_updatable_metadata("Status: Draft".to_string());
    /// ```
    pub fn with_updatable_metadata(mut self, metadata: String) -> Self {
        self.updatable_metadata = Some(metadata);
        self
    }
}<|MERGE_RESOLUTION|>--- conflicted
+++ resolved
@@ -18,20 +18,12 @@
 //! ### Creating a Locked Notarization
 //!
 //! ```rust,ignore
-<<<<<<< HEAD
 //! use notarization::core::builder::NotarizationBuilder;
 //! use notarization::core::types::{State, TimeLock};
 //!
 //! let builder = NotarizationBuilder::locked()
 //!     .with_string_state("Legal Document v1.0".to_string(), Some("PDF hash: abc123".to_string()))
 //!     .with_immutable_description("Employment Contract".to_string())
-=======
-//! use notarization::{NotarizationBuilder, State, TimeLock};
-//!
-//! let builder = NotarizationBuilder::locked()
-//!     .with_string_state("Legal Document v1.0", Some("PDF hash: abc123"))
-//!     .with_immutable_description("Employment Contract")
->>>>>>> 50ff8790
 //!     .with_delete_at(TimeLock::UnlockAt(1735689600)) // Unix timestamp
 //!     .finish()?;
 //! ```
@@ -39,20 +31,12 @@
 //! ### Creating a Dynamic Notarization
 //!
 //! ```rust,ignore
-<<<<<<< HEAD
 //! use notarization::core::builder::NotarizationBuilder;
 //! use notarization::core::types::{State, TimeLock};
 //!
 //! let builder = NotarizationBuilder::dynamic()
 //!     .with_string_state("Status: Active".to_string(), None)
 //!     .with_immutable_description("Service Status Monitor".to_string())
-=======
-//! use notarization::{NotarizationBuilder, State, TimeLock};
-//!
-//! let builder = NotarizationBuilder::dynamic()
-//!     .with_string_state("Status: Active", None)
-//!     .with_immutable_description("Service Status Monitor")
->>>>>>> 50ff8790
 //!     .with_transfer_lock(TimeLock::None) // Can be transferred freely
 //!     .finish();
 //! ```
@@ -105,16 +89,10 @@
     /// ## Example
     ///
     /// ```rust,ignore
-<<<<<<< HEAD
     /// use notarization::core::builder::NotarizationBuilder;
     /// use notarization::core::types::TimeLock;
     ///
     /// let builder = NotarizationBuilder::locked().with_delete_at(TimeLock::UnlockAt(1735689600));
-=======
-    /// use notarization::{NotarizationBuilder, TimeLock};
-    ///
-    /// let builder = NotarizationBuilder::locked().with_delete_lock(TimeLock::UnlockAt(1735689600));
->>>>>>> 50ff8790
     /// ```
     pub fn locked() -> Self {
         Self {
@@ -137,22 +115,13 @@
     /// ## Example
     ///
     /// ```rust,ignore
-<<<<<<< HEAD
     /// use notarization::core::builder::NotarizationBuilder;
     /// use notarization::core::types::TimeLock;
     ///
     /// // Can be destroyed after January 1, 2025
     /// let builder = NotarizationBuilder::locked().with_delete_at(TimeLock::UnlockAt(1735689600));
     /// ```
-    pub fn with_delete_at(mut self, lock: TimeLock) -> Self {
-=======
-    /// use notarization::core::builder::{NotarizationBuilder, TimeLock};
-    ///
-    /// // Can be destroyed after January 1, 2025
-    /// let builder = NotarizationBuilder::locked().with_delete_lock(TimeLock::UnlockAt(1735689600));
-    /// ```
     pub fn with_delete_lock(mut self, lock: TimeLock) -> Self {
->>>>>>> 50ff8790
         self.delete_lock = Some(lock);
         self
     }
@@ -166,18 +135,11 @@
     /// ## Example
     ///
     /// ```rust,ignore
-<<<<<<< HEAD
     /// # use notarization::core::builder::NotarizationBuilder;
     /// # use notarization::core::types::{TimeLock, State};
     /// let transaction = NotarizationBuilder::locked()
     ///     .with_string_state("Document content", None)
-    ///     .with_delete_at(TimeLock::UnlockAt(1735689600))
-=======
-    /// # use notarization::core::builder::{NotarizationBuilder, TimeLock, State};
-    /// let transaction = NotarizationBuilder::locked()
-    ///     .with_string_state("Document content", None)
     ///     .with_delete_lock(TimeLock::UnlockAt(1735689600))
->>>>>>> 50ff8790
     ///     .finish()?;
     /// # Ok::<(), notarization::Error>(())
     /// ```
@@ -226,12 +188,8 @@
     /// ## Example
     ///
     /// ```rust,ignore
-<<<<<<< HEAD
     /// use notarization::core::builder::NotarizationBuilder;
     /// use notarization::core::types::TimeLock;
-=======
-    /// use notarization::core::builder::{NotarizationBuilder, TimeLock};
->>>>>>> 50ff8790
     ///
     /// // Lock transfers for 30 days
     /// let builder = NotarizationBuilder::dynamic().with_transfer_lock(TimeLock::UnlockAt(1735689600));
@@ -249,12 +207,8 @@
     /// ## Example
     ///
     /// ```rust,ignore
-<<<<<<< HEAD
     /// # use notarization::core::builder::NotarizationBuilder;
     /// # use notarization::core::types::State;
-=======
-    /// # use notarization::core::builder::{NotarizationBuilder, State};
->>>>>>> 50ff8790
     /// let transaction = NotarizationBuilder::dynamic()
     ///     .with_string_state("Dynamic content", None)
     ///     .with_immutable_description("Status Monitor")
@@ -275,12 +229,8 @@
     /// ## Example
     ///
     /// ```rust,ignore
-<<<<<<< HEAD
     /// use notarization::core::builder::NotarizationBuilder;
     /// use notarization::core::types::State;
-=======
-    /// use notarization::core::builder::{NotarizationBuilder, State};
->>>>>>> 50ff8790
     ///
     /// let builder = NotarizationBuilder::locked()
     ///     .with_state(State::from_string("Document content", Some("v1.0")));

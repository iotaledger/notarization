--- conflicted
+++ resolved
@@ -21,12 +21,8 @@
 }
 
 impl TransferNotarization {
-<<<<<<< HEAD
     /// Creates a new transfer transaction.
-    pub fn new(recipient: IotaAddress, object_id: ObjectID) -> Self {
-=======
     pub fn new(recipient: IotaAddress, notarization_id: ObjectID) -> Self {
->>>>>>> d83d4264
         Self {
             recipient,
             notarization_id,

[package]
name = "notarization_wasm"
version = "0.1.9-alpha"
authors = ["IOTA Stiftung"]
edition = "2021"
homepage = "https://www.iota.org"
keywords = ["iota", "tangle", "notarization", "wasm"]
license = "Apache-2.0"
publish = false
readme = "README.md"
repository = "https://github.com/iotaledger/notarization.rs"
resolver = "2"
description = "Web Assembly bindings for the notarization crate."

[lib]
crate-type = ["cdylib", "rlib"]

[dependencies]
anyhow = "1.0.95"
async-trait = { version = "0.1", default-features = false }
bcs = "0.1.6"
console_error_panic_hook = { version = "0.1" }
fastcrypto = { git = "https://github.com/MystenLabs/fastcrypto", rev = "69d496c71fb37e3d22fe85e5bbfd4256d61422b9", package = "fastcrypto" }
<<<<<<< HEAD
iota_interaction = { git = "https://github.com/iotaledger/product-core.git", branch = "feat/full-package-history", package = "iota_interaction", default-features = false }
iota_interaction_ts = { git = "https://github.com/iotaledger/product-core.git", branch = "feat/full-package-history", package = "iota_interaction_ts" }
=======
iota_interaction = { git = "https://github.com/iotaledger/product-core.git", tag = "v0.8.5", package = "iota_interaction", default-features = false }
iota_interaction_ts = { git = "https://github.com/iotaledger/product-core.git", tag = "v0.8.5", package = "iota_interaction_ts" }
>>>>>>> a98dbd01
js-sys = { version = "0.3.61" }
prefix-hex = { version = "0.7", default-features = false }
serde = { version = "1.0", features = ["derive"] }
serde-wasm-bindgen = "0.6.5"
serde_json = { version = "1.0", default-features = false }
serde_repr = { version = "0.1", default-features = false }
# Want to use the nice API of tokio::sync::RwLock for now even though we can't use threads.
tokio = { version = "1.46.1", default-features = false, features = ["sync"] }
tsify = "0.4.5"
wasm-bindgen = { version = "0.2.100", features = ["serde-serialize"] }
wasm-bindgen-futures = { version = "0.4", default-features = false }

[dependencies.product_common]
git = "https://github.com/iotaledger/product-core.git"
<<<<<<< HEAD
branch = "feat/full-package-history"
=======
tag = "v0.8.5"
>>>>>>> a98dbd01
package = "product_common"
features = ["core-client", "transaction", "bindings", "binding-utils", "gas-station", "default-http-client"]

[dependencies.notarization]
path = "../../../notarization-rs"
default-features = false
features = ["gas-station", "default-http-client", "irl"]

[target.'cfg(all(target_arch = "wasm32", not(target_os = "wasi")))'.dependencies]
getrandom = { version = "0.3", default-features = false, features = ["wasm_js"] }

[profile.release]
opt-level = 's'
lto = true
# Enabling debug for profile.release may lead to more helpful logged call stacks.
# TODO: Clarify if 'debug = true' facilitates error analysis via console logs.
#       If not, remove the next line
#       If yes, describe the helping effect in the comment above
# debug = true

[lints.clippy]
# can be removed as soon as fix has been added to clippy
# see https://github.com/rust-lang/rust-clippy/issues/12377
empty_docs = "allow"

[lints.rust]
# required for current wasm_bindgen version
unexpected_cfgs = { level = "warn", check-cfg = ['cfg(wasm_bindgen_unstable_test_coverage)'] }<|MERGE_RESOLUTION|>--- conflicted
+++ resolved
@@ -21,13 +21,8 @@
 bcs = "0.1.6"
 console_error_panic_hook = { version = "0.1" }
 fastcrypto = { git = "https://github.com/MystenLabs/fastcrypto", rev = "69d496c71fb37e3d22fe85e5bbfd4256d61422b9", package = "fastcrypto" }
-<<<<<<< HEAD
 iota_interaction = { git = "https://github.com/iotaledger/product-core.git", branch = "feat/full-package-history", package = "iota_interaction", default-features = false }
 iota_interaction_ts = { git = "https://github.com/iotaledger/product-core.git", branch = "feat/full-package-history", package = "iota_interaction_ts" }
-=======
-iota_interaction = { git = "https://github.com/iotaledger/product-core.git", tag = "v0.8.5", package = "iota_interaction", default-features = false }
-iota_interaction_ts = { git = "https://github.com/iotaledger/product-core.git", tag = "v0.8.5", package = "iota_interaction_ts" }
->>>>>>> a98dbd01
 js-sys = { version = "0.3.61" }
 prefix-hex = { version = "0.7", default-features = false }
 serde = { version = "1.0", features = ["derive"] }
@@ -42,11 +37,7 @@
 
 [dependencies.product_common]
 git = "https://github.com/iotaledger/product-core.git"
-<<<<<<< HEAD
 branch = "feat/full-package-history"
-=======
-tag = "v0.8.5"
->>>>>>> a98dbd01
 package = "product_common"
 features = ["core-client", "transaction", "bindings", "binding-utils", "gas-station", "default-http-client"]
 
